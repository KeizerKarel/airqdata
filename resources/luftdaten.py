--- conflicted
+++ resolved
@@ -10,12 +10,7 @@
 from pandas.io.json import json_normalize
 from matplotlib import pyplot as plt
 
-<<<<<<< HEAD
-from resources.utils import (CACHE_DIR, retrieve, haversine, _date_formatter,
-                   _plotting_settings, _pandas_settings)
-=======
-from utils import CACHE_DIR, retrieve, haversine, _date_formatter
->>>>>>> c50b46fc
+from resources.utils import (CACHE_DIR, retrieve, haversine, _date_formatter)
 
 # API URLs
 ARCHIVE_FILENAME_PATTERN = "{date}_{sensor_type}_sensor_{sensor_id}.csv"
